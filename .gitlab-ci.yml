stages:
  - test
  - release

variables:
  DOCKER_IMAGE_PYTHON: python:3.8-buster
  PYPI_TEST_TOKEN: ${PYPI_TEST_TOKEN}
  PYPI_TOKEN: ${PYPI_TOKEN}

flake8:
  image: $DOCKER_IMAGE_PYTHON
  stage: test
  script:
    - pip install -U flake8
    - flake8
  allow_failure: true


pypi_test_release:
  image: $DOCKER_IMAGE_PYTHON
  stage: release
  cache: {}
  script:
    - pip install -U twine wheel
    - python setup.py sdist bdist_wheel
    - twine check dist/*
<<<<<<< HEAD
    - twine upload --repository-url https://test.pypi.org/legacy/ --username __token__ --password ${PYPI_TEST_TOKEN} dist/*
=======
    - twine upload --verbose --repository-url https://test.pypi.org/legacy/ --username __token__ --password ${PYPI_TEST_TOKEN} dist/*
>>>>>>> c5df0da5
    - pip install --no-deps --index-url https://test.pypi.org/simple/ django-popolo
    - pip uninstall django-popolo -y
  only:
    - tags

pypi_official_release:
  image: $DOCKER_IMAGE_PYTHON
  stage: release
  cache: {}
  script:
    - pip install -U twine wheel
    - python setup.py sdist bdist_wheel
    - twine check dist/*
<<<<<<< HEAD
    - twine upload --username __token__ --password ${PYPI_TOKEN} dist/*
=======
    - twine upload --verbose --username __token__ --password ${PYPI_TOKEN} dist/*
>>>>>>> c5df0da5
    - pip install django-popolo
    - pip uninstall django-popolo -y
  only:
    - tags
  when: manual<|MERGE_RESOLUTION|>--- conflicted
+++ resolved
@@ -24,11 +24,7 @@
     - pip install -U twine wheel
     - python setup.py sdist bdist_wheel
     - twine check dist/*
-<<<<<<< HEAD
-    - twine upload --repository-url https://test.pypi.org/legacy/ --username __token__ --password ${PYPI_TEST_TOKEN} dist/*
-=======
     - twine upload --verbose --repository-url https://test.pypi.org/legacy/ --username __token__ --password ${PYPI_TEST_TOKEN} dist/*
->>>>>>> c5df0da5
     - pip install --no-deps --index-url https://test.pypi.org/simple/ django-popolo
     - pip uninstall django-popolo -y
   only:
@@ -42,11 +38,7 @@
     - pip install -U twine wheel
     - python setup.py sdist bdist_wheel
     - twine check dist/*
-<<<<<<< HEAD
-    - twine upload --username __token__ --password ${PYPI_TOKEN} dist/*
-=======
     - twine upload --verbose --username __token__ --password ${PYPI_TOKEN} dist/*
->>>>>>> c5df0da5
     - pip install django-popolo
     - pip uninstall django-popolo -y
   only:
