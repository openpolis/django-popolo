--- conflicted
+++ resolved
@@ -77,7 +77,6 @@
         p.add_contact_details(contacts)
         self.assertEqual(p.contact_details.count(), 2)
 
-<<<<<<< HEAD
     def test_it_copies_birth_date_after_saving(self):
         pr = Person(name=unicode(faker.name()), birth_date=unicode(faker.year()))
         self.assertIsNone(pr.start_date)
@@ -91,14 +90,12 @@
         self.assertEqual(pr.end_date, pr.death_date)
 
 
-=======
     def test_add_links_and_sources(self):
         p = self.create_instance()
         p.links.create( url='http://link.example.org/', note='Note' )
         p.sources.create( url='http://source.example.org/', note='Source note' )
         self.assertEqual(p.links.count(), 1)
         self.assertEqual(p.sources.filter(url='http://link.example.org/').count(), 0)
->>>>>>> 6aa38ffa
 
 class OrganizationTestCase(DateframeableTests, TimestampableTests, PermalinkableTests, TestCase):
     model = Organization
