# Changelog
All notable changes to this project will be documented in this file.

The format is based on [Keep a Changelog](http://keepachangelog.com/en/1.0.0/)
and this project adheres to [Semantic Versioning](http://semver.org/spec/v2.0.0.html).

## [Unreleased]
### Changed
<<<<<<< HEAD
<<<<<<< HEAD
=======
- other factories added 
- lassificationShortcutMixin methods adjusted to work with nested Classification objects
>>>>>>> - update_classifications method in ClassificationMixin refactored
=======
>>>>>>> 0c847348
- update_classifications method in ClassificationMixin refactored
- factory_boy used to generate instances in tests
- update_other_names and update_identifiers mixins implemented
- add_membership using ``electoral_event`` kwarg test added

## [2.4.0]
### Added
- ``electoral_result`` foreign key added to ``Membership``

## [2.3.0]
### Added
- ``Profession`` and ``EducationLevel`` models added
- ``profession`` and ``education_level`` foreign keys added to ``Person``, referring to 
  ``Profession`` and ``EducationLevel``

## [2.2.1]
### Fixed
- Classification code and descr fields can now be null, in order to use this class for tagging
- constituency_descr_tmp and electoral_list_descr_tmp moved from Area to Membership
- role fields max_length in Membership and Post objects increased to 512
- get_former_parents and get_former_children moment_date parameter can be null
- get_former_parents and get_former_children FIP classification_type corrected

## [2.2.0]
### Changed
- ``constituency_descr`` and ``electoral_list_descr`` fields
  **temporarily** added to Membership in order to store relevant
  information contained in the Openpolitici dataset (will be removed
  when the whole subject will be refactored)
- Multiple overlapping memberships are possible if the ``allow_overlap``
  flag is specified

## [2.1.0]
### Added
- ``birth_location`` and ``birth_location_area`` fields added to Person
- person helper methods to add roles and memberships 
- helper methods of the previous pointcheck for overlapping dates, in order 
  to allow duplicate roles or memberships for the same Organizations and Posts

## [2.0.1]
### Fixed
- ``str`` method added to LinkRel, SourceRel and ClassificationRel 
    classes.
- fixed ordering of queryset results in determining overlapping dates
  in ``add_other_names``, that resulted in tests failing on some 
  platforms
- ``str`` for ClassificationRel, LinkRel and SourceRel now correctly 
  ouput a string, not a tuple


## [2.0.0]

Compatibility with Popit importer broken!
Due to changes in how Links and Sources are modeled, the Popit 
importer is not working any longer.

### Added
- Area class refined
- Area class shortcuts methods implemented and tested
- AreaRelationship class added to map generic relationships among Areas
- Classification added for 
- Links, Sources and Classifications are related to generic objects
  through *Rel…classes, in order to minimize non-necessary repetitions
  in the tables.
- Shortcuts to filter type of areas added to AreaQuerySet


### Changed
- Common methods and testcases oved into Dateframeable and DateframeableTestCase
- Unicity of ContactDetail, OtherName and Identifier is enforced in the 
  ``add_x`` shortcut methods. Identifiers validation take into account
  overlapping dates intervals. Overlapping identical values are merged 
  into a single identifier whose start and end dates are extended.
- IdentifierQueryset added to handle date filters for identifiers
- ``popolo.utils.PartialDate`` and ``popolo.utils.PartialDatesInterval``
  added to handle partial dates computations and comparisons.
- opdm-service project layout now follows our template at 
  https://github.com/openpolis/django-project-template.
- ``add_identifiers`` tests now encompass many use cases.

### Removed
- The importers were removed, due to broken back-compatibility 
  introduced in the models.

## [1.2.1] - 2017-09-20

### Added
- ElectoralEvent shortcuts to create ElectoralResults added 


## [1.2.0] - 2017-09-20

### Added
- ElectoralEvent and ElectoralResult classes added;
- personal relationships modelling added

### Changed
- models and tests refactored in order to distribute shortcuts and tests through mixins
- source added to Identifier
- tests now encompass on_behalf_of relations


## [1.1.0] - 2017-09-16

### Added
- Event class added to instances

### Changed
- Main entities primary keys are now numerical IDs
- django-popolo models aligned to popolo schemas


## [1.0.1] - 2017-09-14

### Added
- italian translation in models and admin

### Changed
- Area and inline AreaI18Names admin classes
- models code readability increased


## [1.0.0] - 2017-09-13

### Added
- added tests for importer

### Changed
- `popit` importer substituted by the `popolo_json` importer
- simplified `popolo_create_from_popit` management task
- updated travis matrix to latest python (3.6) and django (1.11)
releases


### Fixed
- `urls.py` is now compatible with django 1.8>,
and does not cause errors in django 1.11
<|MERGE_RESOLUTION|>--- conflicted
+++ resolved
@@ -6,14 +6,8 @@
 
 ## [Unreleased]
 ### Changed
-<<<<<<< HEAD
-<<<<<<< HEAD
-=======
-- other factories added 
-- lassificationShortcutMixin methods adjusted to work with nested Classification objects
->>>>>>> - update_classifications method in ClassificationMixin refactored
-=======
->>>>>>> 0c847348
+- Organization, Classification, Identifier factories added 
+- ClassificationShortcutMixin methods adjusted to work with nested Classification objects
 - update_classifications method in ClassificationMixin refactored
 - factory_boy used to generate instances in tests
 - update_other_names and update_identifiers mixins implemented
